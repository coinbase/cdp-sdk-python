import pytest

from cdp.client import WebhookEventTypeFilter, WebhookStatus, WebhookWalletActivityFilter
from cdp.webhook import Webhook, WebhookEventType, WebhookModel


@pytest.fixture
def webhook_factory():
    """Create and return a factory for Webhook fixtures."""

    def _create_webhook(
        webhook_id="webhook-123",
        network_id="base-sepolia",
        notification_uri="https://example.com/webhook",
        event_type=WebhookEventType.WALLET_ACTIVITY,
        event_type_filter=None,
        event_filters=None,
        status="active",
    ):
        # Ensure the event_type_filter is properly initialized
        if event_type_filter is None and event_type == WebhookEventType.WALLET_ACTIVITY:
            event_type_filter = WebhookEventTypeFilter(
                actual_instance=WebhookWalletActivityFilter(
                    wallet_id="w1",
                    addresses=["0xa55C5950F7A3C42Fa5799B2Cac0e455774a07382"],
                )
            )

        model = WebhookModel(
            id=webhook_id,
            network_id=network_id,
            notification_uri=notification_uri,
            event_type=event_type,
            event_type_filter=event_type_filter,
            event_filters=event_filters or [],
<<<<<<< HEAD
            status=status,
=======
            status=WebhookStatus.ACTIVE,
>>>>>>> 55045b72
        )
        return Webhook(model)

    return _create_webhook<|MERGE_RESOLUTION|>--- conflicted
+++ resolved
@@ -33,11 +33,7 @@
             event_type=event_type,
             event_type_filter=event_type_filter,
             event_filters=event_filters or [],
-<<<<<<< HEAD
-            status=status,
-=======
             status=WebhookStatus.ACTIVE,
->>>>>>> 55045b72
         )
         return Webhook(model)
 
