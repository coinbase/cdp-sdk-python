--- conflicted
+++ resolved
@@ -71,11 +71,7 @@
         event_type=webhook.event_type,
         event_type_filter=webhook.event_type_filter,
         event_filters=webhook.event_filters,
-<<<<<<< HEAD
-        status="active",
-=======
         status=WebhookStatus.ACTIVE,
->>>>>>> 55045b72
     )
 
     expected_request = UpdateWebhookRequest(
