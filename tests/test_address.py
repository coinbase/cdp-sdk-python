--- conflicted
+++ resolved
@@ -7,20 +7,16 @@
 from cdp.address import Address
 from cdp.balance_map import BalanceMap
 from cdp.client.exceptions import ApiException
-<<<<<<< HEAD
 from cdp.client.models.asset import Asset as AssetModel
 from cdp.client.models.balance import Balance as BalanceModel
 from cdp.client.models.historical_balance import HistoricalBalance as HistoricalBalanceModel
 from cdp.client.models.transaction import Transaction as TransactionModel
-=======
->>>>>>> 59ec96e8
 from cdp.errors import ApiError
 from cdp.faucet_transaction import FaucetTransaction
 from cdp.historical_balance import HistoricalBalance
 from cdp.transaction import Transaction
 
 
-<<<<<<< HEAD
 @pytest.fixture
 def address():
     """Create and return a fixture for an Address."""
@@ -40,11 +36,13 @@
     """Create and return a fixture for a BalanceModel."""
     return BalanceModel(amount="1000000000000000000", asset=asset_model)
 
+
 @pytest.fixture
 def historical_balance_model(asset_model):
     """Create and return a fixture for a BalanceModel."""
     return HistoricalBalanceModel(
         amount="1000000000000000000", asset=asset_model, block_height="12345", block_hash="block_hash")
+
 
 @pytest.fixture
 def onchain_transaction_model():
@@ -62,10 +60,8 @@
         transaction_link="https://basescan.org/tx/0xtransactionlink",
     )
 
-def test_address_initialization(address):
-=======
+
 def test_address_initialization(address_factory):
->>>>>>> 59ec96e8
     """Test the initialization of an Address."""
     address = address_factory()
 
@@ -212,7 +208,6 @@
         address.balances()
 
 
-<<<<<<< HEAD
 @patch("cdp.Cdp.api_clients")
 def test_address_historical_balances(mock_api_clients, address, historical_balance_model):
     """Test the historical_balances method of an Address."""
@@ -232,6 +227,7 @@
         page=None
     )
 
+
 @patch("cdp.Cdp.api_clients")
 def test_address_historical_balances_error(mock_api_clients, address):
     """Test the historical_balances method of an Address raises an error when the API call fails."""
@@ -243,6 +239,7 @@
     with pytest.raises(ApiError):
         historical_balances = address.historical_balances("eth")
         next(historical_balances)
+
 
 @patch("cdp.Cdp.api_clients")
 def test_address_transactions(mock_api_clients, address, onchain_transaction_model):
@@ -262,6 +259,7 @@
         page=None
     )
 
+
 @patch("cdp.Cdp.api_clients")
 def test_address_transactions_error(mock_api_clients, address):
     """Test the list transactions method of an Address raises an error when the API call fails."""
@@ -274,10 +272,8 @@
         transactions = address.transactions()
         next(transactions)
 
-def test_address_str_representation(address):
-=======
+
 def test_address_str_representation(address_factory):
->>>>>>> 59ec96e8
     """Test the str representation of an Address."""
     address = address_factory()
 
